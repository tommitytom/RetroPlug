--- conflicted
+++ resolved
@@ -29,7 +29,6 @@
 
 using namespace rp;
 
-<<<<<<< HEAD
 
 #ifdef RP_WEB
 EMSCRIPTEN_RESULT touchstart_callback(int eventType, const EmscriptenTouchEvent *touchEvent, void *userData) {
@@ -74,10 +73,7 @@
 }
 #endif
 
-Window::Window(Application* app): _app(app) {
-=======
 rp::Window::Window(Application* app): _app(app) {
->>>>>>> 17489535
 	glfwSetErrorCallback(errorCallback);
 
 	if (!glfwInit()) {
