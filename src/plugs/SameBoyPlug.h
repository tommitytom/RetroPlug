--- conflicted
+++ resolved
@@ -6,18 +6,11 @@
 
 #include "retroplug/Messages.h"
 
-<<<<<<< HEAD
 const size_t PIXEL_WIDTH = 160;
 const size_t PIXEL_HEIGHT = 144;
 const size_t PIXEL_COUNT = (PIXEL_WIDTH * PIXEL_HEIGHT);
 const size_t FRAME_BUFFER_SIZE = (PIXEL_COUNT * 4);
 const size_t AUDIO_SCRATCH_SIZE = 1024 * 8;
-=======
-enum class SaveStateType {
-	Sram,
-	State	
-};
->>>>>>> 2689e8ab
 
 class SameBoyPlug;
 using SameBoyPlugPtr = std::shared_ptr<SameBoyPlug>;
@@ -70,19 +63,13 @@
 	bool vblankOccurred = false;
 	int linkTicksRemain = 0;
 
-<<<<<<< HEAD
 	GameboyModel model = GameboyModel::Auto;
 	bool fastBoot = false;
-=======
-	std::vector<std::byte> _romData;
-	std::vector<std::byte> _saveData;
-	SaveStateType _saveType = SaveStateType::Sram;
->>>>>>> 2689e8ab
 
 	int processTicks = 0;
 
 	std::vector<SameBoyPlugState*> linkTargets;
-	
+
 	bool bitToSend;
 };
 
