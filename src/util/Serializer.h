#pragma once

#include "tao/json.hpp"
#include "plugs/RetroPlug.h"
#include "config.h"
#include "plugs/SameBoyPlug.h"
#include <string>
#include "base64.h"
#include "roms/Lsdj.h"

static void Serialize(IByteChunk& chunk, const RetroPlug& plug) {
	const SameBoyPlugPtr* plugs = plug.plugs();
	tao::json::value root = {
		{ "instances", tao::json::value::array({}) }
	};

	for (size_t i = 0; i < MAX_INSTANCES; i++) {
		const SameBoyPlugPtr plug = plugs[i];
		if (plug) {
			size_t stateSize = plug->saveStateSize();
			tao::binary d;
			d.resize(stateSize);
			plug->saveState((char*)d.data(), stateSize);

			tao::json::value settings = {
				{ "sameBoy", {
					{ "colorCorrection", "emulateHardware" },
					{ "highpassFilter", "accurate" }
				} }
			};

			const Lsdj& lsdj = plug->lsdj();
			if (lsdj.found) {
				const tao::json::value lsdjSettings = {
					{ "syncMode", syncModeToString(lsdj.syncMode) },
					{ "autoPlay", lsdj.autoPlay.load() },
					{ "keyboardShortcuts", lsdj.keyboardShortcuts.load() }
				};

				settings.emplace("lsdj", lsdjSettings);
			}

			const tao::json::value instRoot = {
				{ "version", PLUG_VERSION_STR },
				{ "romPath", plug->romPath() },
				{ "settings", settings },
				{ "state", {
					{ "type", "state" },
					{ "data", d }
				} }
			};

			root.at("instances").get_array().push_back(instRoot);
		}

		std::string data = tao::json::to_string<tao::json::events::binary_to_base64>(root);
		chunk.PutStr(data.c_str());
	}
}

static void DeserializeInstance(const tao::json::value& instRoot, RetroPlug& plug) {
	const std::string& romPath = instRoot.at("romPath").get_string();
	const auto& state = instRoot.at("state").get_object();
	const std::string& stateDataStr = state.at("data").get_string();
	std::string stateData = base64_decode(stateDataStr);

	if (std::filesystem::exists(romPath)) {
		SameBoyPlugPtr plugPtr = plug.addInstance(EmulatorType::SameBoy);
		plugPtr->loadState((char*)stateData.data(), stateData.size());

<<<<<<< HEAD
		const tao::json::value* settings = instRoot.find("settings");
=======
		const tao::json::value* settings = root.find("settings");
>>>>>>> 926de233
		if (settings) {
			const tao::json::value* lsdjSettings = settings->find("lsdj");
			if (lsdjSettings) {
				const std::string& syncMode = lsdjSettings->at("syncMode").get_string();
				plugPtr->lsdj().syncMode = syncModeFromString(syncMode);

				const tao::json::value* autoPlay = lsdjSettings->find("autoPlay");
				if (autoPlay) {
					plugPtr->lsdj().autoPlay = autoPlay->get_boolean();
				}

				const tao::json::value* keyboardShortcuts = lsdjSettings->find("keyboardShortcuts");
				if (keyboardShortcuts) {
<<<<<<< HEAD
					plugPtr->lsdj().keyboardShortcuts = keyboardShortcuts->get_boolean();
=======
					plug.lsdj().keyboardShortcuts = keyboardShortcuts->get_boolean();
>>>>>>> 926de233
				}
			}
		}
	}
}

static int Deserialize(const IByteChunk& chunk, RetroPlug& plug, int pos) {
	WDL_String data;
	pos = chunk.GetStr(data, pos);

	const tao::json::value root = tao::json::from_string(data.Get());
	const std::string& version = root.at("version").get_string();
	if (version == "0.0.3") {
		const tao::json::value* instances = root.find("instances");
		if (instances) {
			for (auto& instance : instances->get_array()) {
				DeserializeInstance(instance, plug);
			}
		}
	} else {
		DeserializeInstance(root, plug);
	}
	
	return pos;
}<|MERGE_RESOLUTION|>--- conflicted
+++ resolved
@@ -68,11 +68,7 @@
 		SameBoyPlugPtr plugPtr = plug.addInstance(EmulatorType::SameBoy);
 		plugPtr->loadState((char*)stateData.data(), stateData.size());
 
-<<<<<<< HEAD
 		const tao::json::value* settings = instRoot.find("settings");
-=======
-		const tao::json::value* settings = root.find("settings");
->>>>>>> 926de233
 		if (settings) {
 			const tao::json::value* lsdjSettings = settings->find("lsdj");
 			if (lsdjSettings) {
@@ -86,11 +82,7 @@
 
 				const tao::json::value* keyboardShortcuts = lsdjSettings->find("keyboardShortcuts");
 				if (keyboardShortcuts) {
-<<<<<<< HEAD
 					plugPtr->lsdj().keyboardShortcuts = keyboardShortcuts->get_boolean();
-=======
-					plug.lsdj().keyboardShortcuts = keyboardShortcuts->get_boolean();
->>>>>>> 926de233
 				}
 			}
 		}
@@ -113,6 +105,6 @@
 	} else {
 		DeserializeInstance(root, plug);
 	}
-	
+
 	return pos;
 }